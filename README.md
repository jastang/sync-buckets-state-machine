# SyncBucketsStateMachine

## Legal notice

Copyright 2015 Amazon.com, Inc. or its affiliates. All Rights Reserved.
Licensed under the Apache License, Version 2.0 (the "License").
You may not use this file except in compliance with the License.
A copy of the License is located at

http://aws.amazon.com/apache2.0/

or in the "license" file accompanying this file.
This file is distributed on an "AS IS" BASIS, WITHOUT WARRANTIES OR CONDITIONS OF ANY KIND, either express or implied.
See the License for the specific language governing permissions and limitations under the License.

## Introduction

This AWS Step Functions (SFN) state machine is designed to one-way synchronize an Amazon S3 source bucket
into an Amazon S3 destination bucket as follows:

* All files in the source bucket that are not present in the destination bucket or don't match their destination ETag
  are copied from source to destination.
* All files in the destination bucket that are not present in the source bucket are deleted.

This code is purely meant for illustration/demonstration purposes, please use it at your own risk. Although it has been
developed carefully and with the best intentions in mind, there is no guarantee and there may be bugs. It **will copy
real files** and it **will delete real files** in your Amazon S3 buckets in case it deems so necessary. To avoid any
damage, please use it only with Amazon S3 buckets that contain purely test and demonstration data.

## Prerequisites

You will need a system with Python 2.7 and virtualenv (https://virtualenv.pypa.io/en/stable/installation/) installed,
and an AWS account that is configured on your system to be ready to use with the AWS CLI.

(We won't use the AWS CLI but will use the AWS credentials stored in its configuration files.)

## How to install

      > virtualenv env                                                   # Create a Python virtual environment.
      > cd env; . ./bin/activate                                         # Activate the Python virtual environment.
      > git clone https://github.com/awslabs/sync-buckets-state-machine  # Clone the software from this Git repository.
      > cd sync-buckets-state-machine
      > pip install -r requirements.txt                                  # This will also install the "fab" utility from http://www.fabfile.org.
      > cp fabfile_config_template.py fabfile_config.py
      > vi fabfile_config.py                                             # Fill in your own values.
      > fab                                                              # Install everything into your AWS account.

## How to use

Start the Amazon Step Functions console in your chosen region and start a new execution with an input like:
<<<<<<< HEAD
```json
{
    "source": "your-source-bucket-name",
    "destination": "your-destination-bucket-name"
}
```
=======

       {
           "source": "your-source-bucket-name",
           "destination": "your-destination-bucket-name"
       }
>>>>>>> 8bbd6d25
   
## How to uninstall   

This assumes that you're still working from the sync-buckets-state-machine that you installed into in the steps above.
   
      > fab delete                 # Delete the CloudFormation stack and its resources.
      > deactivate                 # Deactivate the Python virtual environment
      > cd ../..; /bin/rm -rf env  # Clean up.
   
## Files/directories

* *lambda_functions*: All AWS Lambda functions are stored here. They contain YAML front matter with their configuration.
* *state_machines*: All AWS Step Functions state machine definitions are stored here in YAML.
* *Config*: Octane config for this project.
* *fabfile.py*: Python fabric file that builds a CloudFormation stack with all Lambda functions and their configuration.
  It extracts configuration information from each Lambda function source file's YAML front matter and uses it to
  generate AWS CloudFormation snippets for the AWS Serverless Application Model (SAM) to simplify deployment.
  It also creates an IAM Role resource in the CloudFormation template for the Step Functions state machine. After
  creating or updating the CloudFormation stack, it proceeds to create/update the Step Functions state machine, using
  a timestamp suffix to distinguish different state machine versions from each other.
* *README*: This file.
* *requirements.txt*: Python requirements for this project.
   
## Feedback

Please send feedback, suggestions, etc. to glez@amazon.de (Constantin Gonzalez)

<|MERGE_RESOLUTION|>--- conflicted
+++ resolved
@@ -48,20 +48,13 @@
 ## How to use
 
 Start the Amazon Step Functions console in your chosen region and start a new execution with an input like:
-<<<<<<< HEAD
+
 ```json
 {
     "source": "your-source-bucket-name",
     "destination": "your-destination-bucket-name"
 }
 ```
-=======
-
-       {
-           "source": "your-source-bucket-name",
-           "destination": "your-destination-bucket-name"
-       }
->>>>>>> 8bbd6d25
    
 ## How to uninstall   
 
